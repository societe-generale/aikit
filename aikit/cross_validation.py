--- conflicted
+++ resolved
@@ -19,19 +19,11 @@
 import sklearn.model_selection
 from sklearn.model_selection._split import BaseCrossValidator, _num_samples, train_test_split
 try:
-<<<<<<< HEAD
     from sklearn.utils.validation import _check_fit_params # In sklearn 0.22
-except ImportError:
-    from sklearn.model_selection._validation import _index_param_value
-    _check_fit_params = _index_param_value
-
-=======
-        from sklearn.utils.validation import _check_fit_params # In sklearn 0.22
 except ImportError:
     from sklearn.model_selection._validation import _index_param_value
     def _check_fit_params(X, fit_params, indices=None):
         return {k: _index_param_value(X, v, indices) for k,v in fit_params.items()}
->>>>>>> bc442305
 
 
 
@@ -285,12 +277,7 @@
         index_test = test
         
     fit_params = fit_params if fit_params is not None else {}
-<<<<<<< HEAD
-    fit_params = {k: _check_fit_params(X, v, train)
-                  for k, v in fit_params.items()}
-=======
     fit_params = _check_fit_params(X, fit_params, train)
->>>>>>> bc442305
     # Try to subset the fit_params if that is possible, Ex : 'sample_weight=np.array(....)' should be subsetted but not 'epochs=10'
     start_fit = time()
 
