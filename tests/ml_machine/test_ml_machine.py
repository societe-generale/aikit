--- conflicted
+++ resolved
@@ -168,7 +168,6 @@
    
 def test_JobConfig_additional_scoring_function():
     job_config = JobConfig()
-<<<<<<< HEAD
 
     assert job_config.additional_scoring_function is None
 
@@ -184,31 +183,22 @@
         
     
     
+    def f(x):
+        return x+1
+
+    job_config.additional_scoring_function = f
+    assert job_config.additional_scoring_function is not None
+    assert job_config.additional_scoring_function(1) == 2
+    
+    with pytest.raises(TypeError):
+        job_config.additional_scoring_function = 10 # no a function
+        
+    
+    
 @pytest.mark.parametrize('num_only', [True,False])
 @pytest.mark.parametrize("type_of_iterator", ["default", "block_search","block_search_random"])
 def test_RandomModelGenerator_iterator(type_of_iterator, num_only):
 
-=======
-
-    assert job_config.additional_scoring_function is None
-
-    def f(x):
-        return x+1
-
-    job_config.additional_scoring_function = f
-    assert job_config.additional_scoring_function is not None
-    assert job_config.additional_scoring_function(1) == 2
-    
-    with pytest.raises(TypeError):
-        job_config.additional_scoring_function = 10 # no a function
-        
-    
-    
-@pytest.mark.parametrize('num_only', [True,False])
-@pytest.mark.parametrize("type_of_iterator", ["default", "block_search","block_search_random"])
-def test_RandomModelGenerator_iterator(type_of_iterator, num_only):
-
->>>>>>> d941ff39
     dfX, y, auto_ml_config = get_automl_config(num_only)
 
     random_model_generator = RandomModelGenerator(auto_ml_config=auto_ml_config, random_state=123)
@@ -335,7 +325,6 @@
 
     return True
 
-<<<<<<< HEAD
 @pytest.mark.parametrize('num_only, specific_hyper, only_random_forest', [(True,False,False),(False,True,True),(False,True,False),(False,False,True),(False,False,False)])
 def test_RandomModelGenerator_random(num_only, specific_hyper, only_random_forest):
 
@@ -346,12 +335,6 @@
         
     if only_random_forest:
         auto_ml_config.filter_models(Model='RandomForestClassifier')
-=======
-@pytest.mark.parametrize('num_only', [True,False])
-def test_RandomModelGenerator_random(num_only):
-
-    dfX, y, auto_ml_config = get_automl_config(num_only)
->>>>>>> d941ff39
 
     random_model_generator = RandomModelGenerator(auto_ml_config=auto_ml_config, random_state=123)
 
